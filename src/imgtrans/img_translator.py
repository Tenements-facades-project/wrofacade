from abc import ABC, abstractmethod
from collections import OrderedDict
import torch
import os
from utils.imgtrans_utils import networks

class ImageTranslator(ABC):
<<<<<<< HEAD
    """Abstract class for image translation models.
    To create a subclass, you need to implement the following five functions:
        -- <__init__>:                      initialize the class; first call BaseModel.__init__(self, opt).
        -- <set_input>:                     unpack data from dataset and apply preprocessing.
        -- <forward>:                       produce intermediate results.
        -- <optimize_parameters>:           calculate losses, gradients, and update network weights.
    """
    def __init__(self, opt) -> None:
        """Initialize the ImageTranslator class.

        Parameters:
            opt (Option class) -- stores all the experiment flags

        When creating your custom class, you need to implement your own initialization.
        In this function, you should first call <ImageTranslator.__init__(self, opt)>
        Then, you need to define four lists:
            -- self.loss_names (str list):          specify the training losses that you want to plot and save.
            -- self.model_names (str list):         define networks used in our training.
            -- self.optimizers (optimizer list):    define and initialize optimizers. You can define one optimizer for each network. If two networks are updated at the same time, you can use itertools.chain to group them. See cycle_gan_model.py for an example.
        """
        self.opt = opt
        self.isTrain = opt.isTrain
        self.device = torch.device('cuda:{}'.format(self.gpu_ids[0])) if self.gpu_ids else torch.device('cpu')  # get device name: CPU or GPU
        self.save_dir = os.path.join(opt.checkpoints_dir, opt.name)  # save all the checkpoints to save_dir
        if opt.preprocess != 'scale_width':  # with [scale_width], input images might have different sizes, which hurts the performance of cudnn.benchmark.
            torch.backends.cudnn.benchmark = True
        self.loss_names = []
        self.model_names = []
        self.optimizers = []
        self.metric = 0  # used for learning rate policy 'plateau'
    
=======
    """Abstract class for image translation models"""

    def __init__(self) -> None:
        pass

>>>>>>> a37dda1e
    @abstractmethod
    def forward(self):
        """Run forward pass"""
        pass

    @abstractmethod
    def set_input(self, input):
        """Unpack input data from the dataloader and perform necessary pre-processing steps.

        Parameters:
            input (dict): includes the data itself and its metadata information.
        """
        pass

    @abstractmethod
    def optimize_parameters(self):
        """Calculate losses, gradients, and update network weights; called in every training iteration"""
        pass

    def setup(self, opt):
        """Load and print networks; create schedulers

        Parameters:
            opt (Option class) -- stores all the experiment flags; needs to be a subclass of BaseOptions
        """
        if self.isTrain:
            self.schedulers = [networks.get_scheduler(optimizer, opt) for optimizer in self.optimizers]
        if not self.isTrain or opt.continue_train:
            load_suffix = 'iter_%d' % opt.load_iter if opt.load_iter > 0 else opt.epoch
            self.load_networks(load_suffix)
        self.print_networks(opt.verbose)

    def eval(self):
        """Make models eval mode during test time"""
        for name in self.model_names:
            if isinstance(name, str):
                net = getattr(self, 'net' + name)
                net.eval()

    def test(self):
        """Forward function used in test time.

        This function wraps <forward> function in no_grad() so we don't save intermediate steps for backprop
        It also calls <compute_visuals> to produce additional visualization results
        """
        with torch.no_grad():
            self.forward()

    def update_learning_rate(self):
        """Update learning rates for all the networks; called at the end of every epoch"""
        old_lr = self.optimizers[0].param_groups[0]['lr']
        for scheduler in self.schedulers:
            if self.opt.lr_policy == 'plateau':
                scheduler.step(self.metric)
            else:
                scheduler.step()

        lr = self.optimizers[0].param_groups[0]['lr']
        print('learning rate %.7f -> %.7f' % (old_lr, lr))

    def get_current_losses(self):
        """Return traning losses / errors. train.py will print out these errors on console, and save them to a file"""
        errors_ret = OrderedDict()
        for name in self.loss_names:
            if isinstance(name, str):
                errors_ret[name] = float(getattr(self, 'loss_' + name))  # float(...) works for both scalar tensor and float number
        return errors_ret

    def save_networks(self, epoch):
        """Save all the networks to the disk.

        Parameters:
            epoch (int) -- current epoch; used in the file name '%s_net_%s.pth' % (epoch, name)
        """
        for name in self.model_names:
            if isinstance(name, str):
                save_filename = '%s_net_%s.pth' % (epoch, name)
                save_path = os.path.join(self.save_dir, save_filename)
                net = getattr(self, 'net' + name)

                if len(self.gpu_ids) > 0 and torch.cuda.is_available():
                    torch.save(net.module.cpu().state_dict(), save_path)
                    net.cuda(self.gpu_ids[0])
                else:
                    torch.save(net.cpu().state_dict(), save_path)

    def __patch_instance_norm_state_dict(self, state_dict, module, keys, i=0):
        """Fix InstanceNorm checkpoints incompatibility (prior to 0.4)"""
        key = keys[i]
        if i + 1 == len(keys):  # at the end, pointing to a parameter/buffer
            if module.__class__.__name__.startswith('InstanceNorm') and \
                    (key == 'running_mean' or key == 'running_var'):
                if getattr(module, key) is None:
                    state_dict.pop('.'.join(keys))
            if module.__class__.__name__.startswith('InstanceNorm') and \
               (key == 'num_batches_tracked'):
                state_dict.pop('.'.join(keys))
        else:
            self.__patch_instance_norm_state_dict(state_dict, getattr(module, key), keys, i + 1)

    def load_networks(self, epoch):
        """Load all the networks from the disk.

        Parameters:
            epoch (int) -- current epoch; used in the file name '%s_net_%s.pth' % (epoch, name)
        """
        for name in self.model_names:
            if isinstance(name, str):
                load_filename = '%s_net_%s.pth' % (epoch, name)
                load_path = os.path.join(self.save_dir, load_filename)
                net = getattr(self, 'net' + name)
                if isinstance(net, torch.nn.DataParallel):
                    net = net.module
                print('loading the model from %s' % load_path)
                # if you are using PyTorch newer than 0.4 (e.g., built from
                # GitHub source), you can remove str() on self.device
                state_dict = torch.load(load_path, map_location=str(self.device))
                if hasattr(state_dict, '_metadata'):
                    del state_dict._metadata

                # patch InstanceNorm checkpoints prior to 0.4
                for key in list(state_dict.keys()):  # need to copy keys here because we mutate in loop
                    self.__patch_instance_norm_state_dict(state_dict, net, key.split('.'))
                net.load_state_dict(state_dict)

    def print_networks(self, verbose):
        """Print the total number of parameters in the network and (if verbose) network architecture

        Parameters:
            verbose (bool) -- if verbose: print the network architecture
        """
        print('---------- Networks initialized -------------')
        for name in self.model_names:
            if isinstance(name, str):
                net = getattr(self, 'net' + name)
                num_params = 0
                for param in net.parameters():
                    num_params += param.numel()
                if verbose:
                    print(net)
                print('[Network %s] Total number of parameters : %.3f M' % (name, num_params / 1e6))
        print('-----------------------------------------------')

    def set_requires_grad(self, nets, requires_grad=False):
        """Set requies_grad=Fasle for all the networks to avoid unnecessary computations
        Parameters:
            nets (network list)   -- a list of networks
            requires_grad (bool)  -- whether the networks require gradients or not
        """
        if not isinstance(nets, list):
            nets = [nets]
        for net in nets:
            if net is not None:
                for param in net.parameters():
                    param.requires_grad = requires_grad

    <|MERGE_RESOLUTION|>--- conflicted
+++ resolved
@@ -5,7 +5,6 @@
 from utils.imgtrans_utils import networks
 
 class ImageTranslator(ABC):
-<<<<<<< HEAD
     """Abstract class for image translation models.
     To create a subclass, you need to implement the following five functions:
         -- <__init__>:                      initialize the class; first call BaseModel.__init__(self, opt).
@@ -36,14 +35,7 @@
         self.model_names = []
         self.optimizers = []
         self.metric = 0  # used for learning rate policy 'plateau'
-    
-=======
-    """Abstract class for image translation models"""
 
-    def __init__(self) -> None:
-        pass
-
->>>>>>> a37dda1e
     @abstractmethod
     def forward(self):
         """Run forward pass"""
